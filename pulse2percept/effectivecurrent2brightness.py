--- conflicted
+++ resolved
@@ -18,14 +18,10 @@
 
 class TemporalModel(object):
 
-<<<<<<< HEAD
-    def __init__(self, model='Krishnan', tsample=0.01/1000, tau_nfl=.42/1000, tau_inl=18./1000, lweight=205, tau2=45.25/1000, tau3=26.25/1000, epsilon=8.73,
+
+    def __init__(self, model='Krishnan', tsample=0.005/1000, tau_nfl=.42/1000, tau_inl=18./1000, lweight=(1 / (3.16 * (10 ** 6))), tau2=45.25/1000, tau3=26.25/1000, epsilon=8.73,
                  asymptote=14., slope=3., shift=16.):
-=======
-    def __init__(self, model='Nanduri', tsample=0.005/1000,
-                 tau1=0.42/1000, tau2=45.25/1000, tau3=26.25/1000, epsilon=8.73,
-                 asymptote=14, slope=3, shift=16):
->>>>>>> ddfc0124
+
         """(Updated) Perceptual Sensitivity Model.
 
         A model of temporal integration from retina pixels.
@@ -287,35 +283,6 @@
         return self.tsample * conv[:b4.shape[-1]]
 
     def model_cascade(self, ecm, dolayer, dojit):
-        """Executes the whole cascade of the perceptual sensitivity model.
-
-        The order of the cascade stages depend on the model flavor: either
-        'Nanduri' or 'Krishnan'.
-
-        Parameters
-        ----------
-        ecm : TimeSeries
-            Effective current
-
-        Returns
-        -------
-        b5 : TimeSeries
-            Brightness response over time. In Nanduri et al. (2012), the
-            maximum value of this signal was used to represent the perceptual
-            brightness of a particular location in space, B(r).
-        """
-        
-        if self.model == 'Nanduri':
-            # Nanduri: first fast response, then charge accumulation
-            return self.cascade_nanduri(ecm, dolayer, dojit)
-        elif self.model == 'Krishnan':
-            # Krishnan: first charge accumulation, then fast response
-            return self.cascade_krishnan(ecm, dolayer, dojit)
-        else:
-            raise ValueError('Acceptable values for "model" are: '
-                             '{"Nanduri", "Krishnan"}')
-
-    def cascade_nanduri(self, ecm, dolayer, dojit):
         """Model cascade according to Nanduri et al. (2012).
 
         The 'Nanduri' model calculates the fast response first, followed by the
@@ -333,14 +300,17 @@
             maximum value of this signal was used to represent the perceptual
             brightness of a particular location in space, B(r).
         """ 
+        ca=0
         if 'INL' in dolayer:
-            ca = self.charge_accumulation(ecm[0].data)
+            if self.model=='Nanduri':
+                ca = self.charge_accumulation(ecm[0].data)
             resp_inl = (self.fast_response_inl(ecm[0].data, dojit=dojit, usefft=True) - ca)
         else:
             resp_inl=np.zeros((ecm[0].data.shape)) 
                
         if 'NFL' in dolayer:
-            ca = self.charge_accumulation(ecm[1].data)
+            if self.model=='Nanduri':
+                ca = self.charge_accumulation(ecm[1].data)
             resp_nfl = self.fast_response_nfl(ecm[1].data, dojit=dojit, usefft=False) - ca
         else:
             resp_nfl=np.zeros((ecm[1].data.shape)) 
@@ -350,42 +320,6 @@
         resp = self.stationary_nonlinearity(resp)      
         resp = self.slow_response(resp)
         return utils.TimeSeries(self.tsample, resp)
-
-    def cascade_krishnan(self, ecm, dolayer, dojit):
-        """Model cascade according to Krishnan et al. (2015).
-
-        The 'Krishnan' model calculates the current accumulation first,
-        followed by the fast response.
-
-        Parameters
-        ----------
-        ecm : TimeSeries
-            Effective current
-
-        Returns
-        -------
-        b5 : TimeSeries
-            Brightness response over time. In Nanduri et al. (2012), the
-            maximum value of this signal was used to represent the perceptual
-            brightness of a particular location in space, B(r).
-        """
-        if 'INL' in dolayer:
-            resp_inl = self.fast_response_inl(ecm[0].data, dojit=dojit, usefft=True)
-        else:
-            resp_inl=np.zeros((ecm[0].data.shape)) 
-            
-        if 'NFL' in dolayer:
-            resp_nfl = self.fast_response_nfl(ecm.data[1], dojit=dojit, usefft=True)
-        else:
-            resp_nfl=np.zeros((ecm[1].data.shape)) 
-        
-
-        resp = (self.lweight * resp_inl) + resp_nfl
-
-        resp = self.stationary_nonlinearity(resp)
-        resp = self.slow_response(resp)
-        return utils.TimeSeries(self.tsample, resp)
-
 
 def pulse2percept(temporal_model, ecs, retina, ptrain, rsample, dolayer, engine='joblib',
                   dojit=True, n_jobs=-1, tol=.05):
@@ -417,7 +351,15 @@
                 # each electrode for that spatial location
 
     # pulse train for each electrode
+    if temporal_model.model=='Krishnan':
+        for p in range(len(ptrain)): 
+            ca = temporal_model.tsample * np.cumsum(np.maximum(0, ptrain[p].data))
+            tmp = fftconvolve(ca, temporal_model.gamma2, mode='full')
+            conv_ca= temporal_model.epsilon * temporal_model.tsample * tmp[:ptrain[p].shape[-1]]
+            ptrain[p].data = ptrain[p].data - conv_ca
+
     ptrain_data = np.array([p.data for p in ptrain])
+    
     sr_list = utils.parfor(calc_pixel, ecs_list, n_jobs=n_jobs, engine=engine,
                            func_args=[ptrain_data, temporal_model, rsample, dolayer, dojit])
     bm = np.zeros(retina.gridx.shape + (sr_list[0].data.shape[-1], ))
