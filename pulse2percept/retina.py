--- conflicted
+++ resolved
@@ -17,12 +17,7 @@
     """Represent the retinal coordinate frame"""
 
     def __init__(self, x_range=(-1000.0, 1000.0), y_range=(-1000.0, 1000.0),
-<<<<<<< HEAD
-                 eye='RE',
-                 sampling=25, n_axons=501, phi_range=(-180.0, 180.0),
-=======
                  eye='RE', sampling=25, n_axons=501, phi_range=(-180.0, 180.0),
->>>>>>> ed75e97f
                  n_rho=801, rho_range=(4.0, 45.0), loc_od=(15.0, 2.0),
                  sensitivity_rule='decay', contribution_rule='max',
                  decay_const=2.0, powermean_exp=1.0, datapath='.',
@@ -43,13 +38,8 @@
         y_range : (ylo, yhi), optional, default: ylo=-1000, ylo=1000
            Extent of the retinal coverage (microns) in vertical dimension.
         eye : {'LE', 'RE'}, optional, default: 'RE'
-<<<<<<< HEAD
             Which eye to simulate (left/right). The optic disc is at (15, 2)
             deg in a right eye, and at (-15, 2) deg in a left eye.
-=======
-                Which eye to simulate (left/right). If the optic disc is at
-                (15, 2) in a right eye, it is at (-15, 2) in a left eye.
->>>>>>> ed75e97f
         sampling : float, optional, default: 25
             Spatial sampling step (microns) for the grid.
         n_axons : int, optional, default: 501
@@ -175,18 +165,10 @@
         # There are some variables, like `sensitivity_rule` and `decay_const`
         # that are only needed in the effective current calculation, not for
         # the grid and axon maps - so not included here:
-<<<<<<< HEAD
-        grid_dict = {'x_range': x_range, 'y_range': y_range,
-                     'n_axons': n_axons, 'phi_range': phi_range,
-                     'n_rho': n_rho, 'rho_range': rho_range,
-                     'sampling': sampling, 'loc_od': loc_od,
-                     'eye': eye}
-=======
         grid_dict = {'x_range': x_range, 'y_range': y_range, 'eye': eye,
                      'n_axons': n_axons, 'phi_range': phi_range,
                      'n_rho': n_rho, 'rho_range': rho_range,
                      'sampling': sampling, 'loc_od': loc_od}
->>>>>>> ed75e97f
 
         # Check if such a file already exists. If so, load parameters and
         # make sure they are the same as specified above. Else, create new.
@@ -214,7 +196,6 @@
                     logging.getLogger(__name__).info('File out of date.')
                     need_new_grid = True
                     break
-<<<<<<< HEAD
 
         if need_new_grid:
             logging.getLogger(__name__).info('Need new file. Generating...')
@@ -244,31 +225,6 @@
             info_str += "or has outdated parameter values, generating..."
             logging.getLogger(__name__).info(info_str)
 
-=======
-
-        if need_new_grid:
-            logging.getLogger(__name__).info('Need new file. Generating...')
-
-            # Grow a number `n_axons` of axon bundles with orientations in
-            # `phi_range`
-            phi = np.linspace(phi_range[0], phi_range[1], n_axons)
-            func_kwargs = {'n_rho': n_rho, 'rho_range': rho_range,
-                           'loc_od': loc_od}
-            self.axon_bundles = utils.parfor(jansonius2009, phi,
-                                             func_kwargs=func_kwargs,
-                                             engine=engine, n_jobs=n_jobs,
-                                             scheduler=scheduler)
-            grid_dict['axon_bundles'] = self.axon_bundles
-
-            # Assume there is a neuron at every grid location: Use the above
-            # axon bundles to assign an axon to each neuron
-            xg, yg = ret2dva(self.gridx), ret2dva(self.gridy)
-            pos_xy = np.column_stack((xg.ravel(), yg.ravel()))
-            self.axons = utils.parfor(find_closest_axon, pos_xy,
-                                      func_args=[self.axon_bundles])
-            grid_dict['axons'] = self.axons
-
->>>>>>> ed75e97f
             # For every axon segment, calculate distance to soma. Snap axon
             # locations to the grid using a nearest-neighbor tree structure:
             func_kwargs = {'tree': spat.cKDTree(pos_xy)}
